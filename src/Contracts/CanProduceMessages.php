<?php

namespace Junges\Kafka\Contracts;

use Junges\Kafka\Config\Sasl;
use Junges\Kafka\Message\Message;

interface CanProduceMessages
{
    public static function create(array $config): self;

    public function withBrokers(string $brokers): self;

    public function onTopic(string $topic): self;

    /**
     * Set a specific configuration option on the Producer.
     *
     * @param string $name
     * @param string $option
     * @return $this
     */
    public function withConfigOption(string $name, string $option): self;

    /**
     * Set config options based on key/value array.
     *
     * @param array $options
     * @return $this
     */
    public function withConfigOptions(array $options): self;

<<<<<<< HEAD
    /**
     * Set the message headers.
     *
     * @param array $headers
     * @return $this
     */
    public function withHeaders(array $headers): self;
=======
    public function withHeaders(array $headers = []): self;
>>>>>>> 1fbd5322

    /**
     * Set the Kafka key that should be used.
     *
     * @param string $key
     * @return $this
     */
    public function withKafkaKey(string $key): self;

    /**
     * Set a given key on the kafka message body.
     *
     * @param string $key
     * @param mixed $message
     * @return $this
     */
    public function withBodyKey(string $key, mixed $message): self;

    /**
     * Set the message to be published based on a Message object.
     *
     * @param Message $message
     * @return $this
     */
    public function withMessage(Message $message): self;

    /**
     * Set the Sasl configuration.
     *
     * @param string $username
     * @param string $password
     * @param string $mechanisms
     * @param string $securityProtocol
     * @return $this
     */
    public function withSasl(string $username, string $password, string $mechanisms, string $securityProtocol = 'SASL_PLAINTEXT'): self;

    /**
     * Specify the class that should be used to serialize messages.
     *
     * @param MessageSerializer $serializer
     * @return $this
     */
    public function usingSerializer(MessageSerializer $serializer): self;

    /**
     * Enable or disable debug on kafka producer.
     *
     * @param bool $enabled
     * @return $this
     */
    public function withDebugEnabled(bool $enabled = true): self;

    /**
     * Disables debug on kafka producer.
     *
     * @return $this
     */
    public function withDebugDisabled(): self;

    /**
     * Get the topic in which the message should be published.
     *
     * @return string
     */
    public function getTopic(): string;

    /**
     * Publish the message to the kafka cluster.
     *
     * @return bool
     */
    public function send(): bool;
}<|MERGE_RESOLUTION|>--- conflicted
+++ resolved
@@ -30,17 +30,13 @@
      */
     public function withConfigOptions(array $options): self;
 
-<<<<<<< HEAD
     /**
      * Set the message headers.
      *
      * @param array $headers
      * @return $this
      */
-    public function withHeaders(array $headers): self;
-=======
     public function withHeaders(array $headers = []): self;
->>>>>>> 1fbd5322
 
     /**
      * Set the Kafka key that should be used.
