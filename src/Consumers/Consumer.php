<?php

namespace Junges\Kafka\Consumers;

use Closure;
use Illuminate\Support\Collection;
<<<<<<< HEAD
use JetBrains\PhpStorm\Pure;
=======
use Illuminate\Support\Facades\Cache;
>>>>>>> c81dd1b4
use Junges\Kafka\Commit\Contracts\Committer;
use Junges\Kafka\Commit\Contracts\CommitterFactory;
use Junges\Kafka\Commit\DefaultCommitterFactory;
use Junges\Kafka\Commit\NativeSleeper;
use Junges\Kafka\Config\Config;
use Junges\Kafka\Contracts\CanConsumeMessages;
use Junges\Kafka\Contracts\KafkaConsumerMessage;
use Junges\Kafka\Contracts\MessageDeserializer;
use Junges\Kafka\Exceptions\KafkaConsumerException;
use Junges\Kafka\Logger;
use Junges\Kafka\Message\ConsumedMessage;
use Junges\Kafka\Message\MessageCounter;
use Junges\Kafka\Retryable;
use Junges\Kafka\Support\Timer;
use RdKafka\Conf;
use RdKafka\KafkaConsumer;
use RdKafka\Message;
use RdKafka\Producer as KafkaProducer;
use Throwable;

class Consumer implements CanConsumeMessages
{
    private const IGNORABLE_CONSUMER_ERRORS = [
        RD_KAFKA_RESP_ERR__PARTITION_EOF,
        RD_KAFKA_RESP_ERR__TRANSPORT,
        RD_KAFKA_RESP_ERR_REQUEST_TIMED_OUT,
        RD_KAFKA_RESP_ERR__TIMED_OUT,
    ];

    private const CONSUME_STOP_EOF_ERRORS = [
        RD_KAFKA_RESP_ERR__PARTITION_EOF,
        RD_KAFKA_RESP_ERR__TIMED_OUT,
    ];

    private const TIMEOUT_ERRORS = [
        RD_KAFKA_RESP_ERR_REQUEST_TIMED_OUT,
    ];

    private const IGNORABLE_COMMIT_ERRORS = [
        RD_KAFKA_RESP_ERR__NO_OFFSET,
    ];

    private Logger $logger;
    private KafkaConsumer $consumer;
    private KafkaProducer $producer;
    private MessageCounter $messageCounter;
    private Committer $committer;
    private Retryable $retryable;
    private CommitterFactory $committerFactory;
    private MessageDeserializer $deserializer;
    private bool $stopRequested = false;
    private ?Closure $onStopConsume = null;
    protected int $lastRestart = 0;
    protected Timer $restartTimer;

    /**
     * @param \Junges\Kafka\Config\Config $config
     * @param \Junges\Kafka\Contracts\MessageDeserializer $deserializer
     * @param \Junges\Kafka\Commit\Contracts\CommitterFactory|null $committerFactory
     */
    public function __construct(private Config $config, MessageDeserializer $deserializer, CommitterFactory $committerFactory = null)
    {
        $this->logger = app(Logger::class);
        $this->messageCounter = new MessageCounter($config->getMaxMessages());
        $this->retryable = new Retryable(new NativeSleeper(), 6, self::TIMEOUT_ERRORS);
        $this->deserializer = $deserializer;

        $this->committerFactory = $committerFactory ?? new DefaultCommitterFactory($this->messageCounter);
    }

    /**
     * Consume messages from a kafka topic in loop.
<<<<<<< HEAD
=======
     *
     * @throws \RdKafka\Exception
>>>>>>> c81dd1b4
     */
    public function consume(): void
    {
        $this->cancelStopConsume();
        $this->configureRestartTimer();

        $this->consumer = app(KafkaConsumer::class, [
            'conf' => $this->setConf($this->config->getConsumerOptions()),
        ]);
        $this->producer = app(KafkaProducer::class, [
            'conf' => $this->setConf($this->config->getProducerOptions()),
        ]);

        $this->committer = $this->committerFactory->make($this->consumer, $this->config);

        $this->consumer->subscribe($this->config->getTopics());

        $batchConfig = $this->config->getBatchConfig();
        if ($batchConfig->isBatchingEnabled()) {
            $batchConfig->getTimer()->start($batchConfig->getBatchReleaseInterval());
        }

        do {
            $this->retryable->retry(fn () => $this->doConsume());
            $this->checkForRestart();
        } while (! $this->maxMessagesLimitReached() && ! $this->stopRequested);

        if ($this->onStopConsume) {
            Closure::fromCallable($this->onStopConsume)();
        }
    }

    /**
     * Requests the consumer to stop after it's finished processing any messages to allow graceful exit
     *
     * @param \Closure|null $onStop
     */
    public function stopConsume(?Closure $onStop = null): void
    {
        $this->stopRequested = true;
        $this->onStopConsume = $onStop;
    }

    /**
     * Will cancel the stopConsume request initiated by calling the stopConsume method
     */
    public function cancelStopConsume(): void
    {
        $this->stopRequested = false;
        $this->onStopConsume = null;
    }

    /**
     * Count the number of messages consumed by this consumer
     *
     * @return int
     */
    #[Pure]
    public function consumedMessagesCount(): int
    {
        return $this->messageCounter->messagesCounted();
    }

    /**
     * Execute the consume method on RdKafka consumer.
     */
    private function doConsume(): void
    {
        $message = $this->consumer->consume(config('kafka.consumer_timeout_ms', 2000));
        $this->handleMessage($message);
    }

    /**
     * Set the consumer configuration.
     *
     * @param array $options
     * @return \RdKafka\Conf
     */
    private function setConf(array $options): Conf
    {
        $conf = new Conf();

        foreach ($options as $key => $value) {
            $conf->set($key, $value);
        }

        foreach ($this->config->getConfigCallbacks() as $method => $callback) {
            $conf->{$method}($callback);
        }

        return $conf;
    }

    /**
     * Tries to handle the message received.
     */
    private function executeMessage(Message $message): void
    {
        try {
            $consumedMessage = $this->getConsumerMessage($message);

            $this->config->getHandler()->handle($this->deserializer->deserialize($consumedMessage));

            $success = true;
        } catch (Throwable $throwable) {
            $this->logger->error($message, $throwable);
            $success = $this->handleException($throwable, $message);
        }

        $this->commit($message, $success);
    }

    /**
     * Handles batch of consumed messages by checking two conditions:
     * 1) if current batch size is greater than or equals to batch size limit
     * 2) if batch release interval is timed out and current batch size greater than zero
     *
     * @return void
     * @throws Throwable
     */
    private function handleBatch(): void
    {
        $batchConfig = $this->config->getBatchConfig();

        $executeBatchCallback = function () use ($batchConfig) {
            $this->executeBatch($batchConfig->getBatchRepository()->getBatch());
            $batchConfig->getBatchRepository()->reset();
        };

        match (true) {
            $batchConfig->getBatchRepository()->getBatchSize() >= $batchConfig->getBatchSizeLimit(),
            $batchConfig->getTimer()->isTimedOut() && $batchConfig->getBatchRepository()->getBatchSize() > 0 => $executeBatchCallback(),
            default => null
        };

        if ($batchConfig->getTimer()->isTimedOut()) {
            $batchConfig->getTimer()->start($batchConfig->getBatchReleaseInterval());
        }
    }

    /**
     * Tries to handle received batch of messages
     *
     * @param Collection $collection
     * @return void
     * @throws Throwable
     */
    private function executeBatch(Collection $collection): void
    {
        try {
            $consumedMessages = $collection
                ->map(
                    fn (Message $message) =>
                        $this->deserializer->deserialize($this->getConsumerMessage($message))
                );

            $this->config->getBatchConfig()->getConsumer()->handle($consumedMessages);

            $collection->each(fn (Message $message) => $this->commit($message, true));
        } catch (Throwable $throwable) {
            $collection->each(function (Message $message) use ($throwable) {
                $this->logger->error($message, $throwable);

                $this->commit($message, $this->handleException($throwable, $message));
            });
        }
    }

    /**
     * Handle exceptions while consuming messages.
     *
     * @param \Throwable $exception
     * @param \RdKafka\Message|ConsumedMessage $message
     * @return bool
     */
    private function handleException(Throwable $exception, Message|KafkaConsumerMessage $message): bool
    {
        try {
            $this->config->getHandler()->failed(
                $message->payload,
                $this->config->getTopics()[0],
                $exception
            );

            return true;
        } catch (Throwable $throwable) {
            if ($exception !== $throwable) {
                $this->logger->error($message, $throwable, 'HANDLER_EXCEPTION');
            }

            return false;
        }
    }

    /**
     * Send a message to the Dead Letter Queue.
     *
     * @param \RdKafka\Message $message
     */
    private function sendToDlq(Message $message): void
    {
        $topic = $this->producer->newTopic($this->config->getDlq());

        if (method_exists($topic, 'producev')) {
            $topic->producev(
                partition: RD_KAFKA_PARTITION_UA,
                msgflags: 0,
                payload: $message->payload,
                key: $this->config->getHandler()->producerKey($message->payload),
                headers: $message->headers
            );
        } else {
            $topic->produce(
                partition: RD_KAFKA_PARTITION_UA,
                msgflags: 0,
                payload: $message->payload,
                key: $this->config->getHandler()->producerKey($message->payload)
            );
        }

        if (method_exists($this->producer, 'flush')) {
            $this->producer->flush(12000);
        }
    }

    /**
     * @param \RdKafka\Message $message
     * @param bool $success
     * @throws \Throwable
     */
    private function commit(Message $message, bool $success): void
    {
        try {
            if (! $success && ! is_null($this->config->getDlq())) {
                $this->sendToDlq($message);
                $this->committer->commitDlq($message);

                return;
            }

            $this->committer->commitMessage($message, $success);
        } catch (Throwable $throwable) {
            if (! in_array($throwable->getCode(), self::IGNORABLE_COMMIT_ERRORS)) {
                $this->logger->error($message, $throwable, 'MESSAGE_COMMIT');

                throw $throwable;
            }
        }
    }

    /**
     * Determine if the max message limit is reached.
     *
     * @return bool
     */
    private function maxMessagesLimitReached(): bool
    {
        return $this->messageCounter->maxMessagesLimitReached();
    }

    /**
     * Handle the message.
     *
     * @throws \Junges\Kafka\Exceptions\KafkaConsumerException
     * @throws \Throwable
     */
    private function handleMessage(Message $message): void
    {
        $batchConfig = $this->config->getBatchConfig();

        if (RD_KAFKA_RESP_ERR_NO_ERROR === $message->err) {
            $this->messageCounter->add();

            if ($batchConfig->isBatchingEnabled()) {
                $batchConfig->getBatchRepository()->push($message);

                $this->handleBatch();

                return;
            }

            $this->executeMessage($message);

            return;
        }

        if ($batchConfig->isBatchingEnabled()) {
            $this->handleBatch();
        }

        if ($this->config->shouldStopAfterLastMessage() && in_array($message->err, self::CONSUME_STOP_EOF_ERRORS)) {
            $this->stopConsume();
        }

        if (! in_array($message->err, self::IGNORABLE_CONSUMER_ERRORS)) {
            $this->logger->error($message, null, 'CONSUMER');

            throw new KafkaConsumerException($message->errstr(), $message->err);
        }
    }

    private function getConsumerMessage(Message $message): KafkaConsumerMessage
    {
        return app(KafkaConsumerMessage::class, [
            'topicName' => $message->topic_name,
            'partition' => $message->partition,
            'headers' => $message->headers ?? [],
            'body' => $message->payload,
            'key' => $message->key,
            'offset' => $message->offset,
            'timestamp' => $message->timestamp,
        ]);
    }

    protected function configureRestartTimer(): void
    {
        $this->lastRestart = $this->getLastRestart();
        $this->restartTimer = new Timer();
        $this->restartTimer->start($this->config->getRestartInterval());
    }

    protected function checkForRestart(): void
    {
        if (! $this->restartTimer->isTimedOut()) {
            return;
        }

        $this->restartTimer->start($this->config->getRestartInterval());
        if ($this->lastRestart !== $this->getLastRestart()) {
            $this->stopRequested = true;
        }
    }

    protected function getLastRestart(): int
    {
        return Cache::get('laravel-kafka:consumer:restart', 0);
    }
}<|MERGE_RESOLUTION|>--- conflicted
+++ resolved
@@ -4,11 +4,8 @@
 
 use Closure;
 use Illuminate\Support\Collection;
-<<<<<<< HEAD
 use JetBrains\PhpStorm\Pure;
-=======
 use Illuminate\Support\Facades\Cache;
->>>>>>> c81dd1b4
 use Junges\Kafka\Commit\Contracts\Committer;
 use Junges\Kafka\Commit\Contracts\CommitterFactory;
 use Junges\Kafka\Commit\DefaultCommitterFactory;
@@ -81,11 +78,6 @@
 
     /**
      * Consume messages from a kafka topic in loop.
-<<<<<<< HEAD
-=======
-     *
-     * @throws \RdKafka\Exception
->>>>>>> c81dd1b4
      */
     public function consume(): void
     {
