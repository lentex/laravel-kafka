--- conflicted
+++ resolved
@@ -1,4 +1,3 @@
-<<<<<<< HEAD
 <?php
 
 namespace Junges\Kafka\Consumers;
@@ -43,7 +42,8 @@
         $this->topics = $topics;
 
         $this->commit = 1;
-        $this->handler = function () {};
+        $this->handler = function () {
+        };
         $this->maxMessages = -1;
         $this->maxCommitRetries = 6;
         $this->middlewares = [];
@@ -206,225 +206,4 @@
 
         return new Consumer($config);
     }
-}
-=======
-<?php
-
-namespace Junges\Kafka\Consumers;
-
-use Closure;
-use InvalidArgumentException;
-use Junges\Kafka\Config\Config;
-use Junges\Kafka\Config\Sasl;
-
-class ConsumerBuilder
-{
-    private array $topics;
-    private int $commit;
-    private string $groupId;
-    private Closure $handler;
-    private int $maxMessages;
-    private int $maxCommitRetries;
-    private string $brokers;
-    private array $middlewares;
-    private ?Sasl $saslConfig = null;
-    private string $dlq;
-    private string $securityProtocol;
-    private bool $autoCommit;
-    private array $options;
-
-    /**
-     * @param string $brokers
-     * @param string $groupId
-     * @param array $topics
-     */
-    private function __construct(string $brokers, string $groupId, array $topics)
-    {
-        foreach ($topics as $topic) {
-            if (! is_string($topic)) {
-                $type = ucfirst(gettype($topic));
-
-                throw new InvalidArgumentException("The topic name should be a string value. {$type} given.");
-            }
-        }
-
-        $this->brokers = $brokers;
-        $this->groupId = $groupId;
-        $this->topics = $topics;
-
-        $this->commit = 1;
-        $this->handler = function () {
-        };
-        $this->maxMessages = -1;
-        $this->maxCommitRetries = 6;
-        $this->middlewares = [];
-        $this->securityProtocol = 'PLAINTEXT';
-        $this->autoCommit = false;
-        $this->options = [];
-    }
-
-    /**
-     * @param string $brokers
-     * @param string $groupId
-     * @param array $topics
-     * @return static
-     */
-    public static function create(string $brokers, string $groupId, array $topics): self
-    {
-        return new ConsumerBuilder($brokers, $groupId, $topics);
-    }
-
-    /**
-     * @param int $size
-     * @return $this
-     */
-    public function withCommitBatchSize(int $size): self
-    {
-        $this->commit = $size;
-
-        return $this;
-    }
-
-    /**
-     * @param callable $handler
-     * @return $this
-     */
-    public function withHandler(callable $handler): self
-    {
-        $this->handler = Closure::fromCallable($handler);
-
-        return $this;
-    }
-
-    /**
-     * @param int $maxMessages
-     * @return $this
-     */
-    public function withMaxMessages(int $maxMessages): self
-    {
-        $this->maxMessages = $maxMessages;
-
-        return $this;
-    }
-
-    /**
-     * @param int $maxCommitRetries
-     * @return $this
-     */
-    public function withMaxCommitRetries(int $maxCommitRetries): self
-    {
-        $this->maxCommitRetries = $maxCommitRetries;
-
-        return $this;
-    }
-
-    /**
-     * @param string|null $dlqTopic
-     * @return $this
-     */
-    public function withDlq(?string $dlqTopic = null): self
-    {
-        if (null === $dlqTopic) {
-            $dlqTopic = $this->topics[0] . '-dlq';
-        }
-
-        $this->dlq = $dlqTopic;
-
-        return $this;
-    }
-
-    /**
-     * @param Sasl $saslConfig
-     * @return $this
-     */
-    public function withSasl(Sasl $saslConfig): self
-    {
-        $this->saslConfig = $saslConfig;
-
-        return $this;
-    }
-
-    /**
-     * The middlewares get executed in the order they are defined.
-     *
-     * The middleware is a callable in which the first argument is the message itself and the second is the next handler
-     *
-     * @param callable(mixed, callable): void $middleware
-     * @return $this
-     */
-    public function withMiddleware(callable $middleware): self
-    {
-        $this->middlewares[] = $middleware;
-
-        return $this;
-    }
-
-    /**
-     * @param string $securityProtocol
-     * @return $this
-     */
-    public function withSecurityProtocol(string $securityProtocol): self
-    {
-        $this->securityProtocol = $securityProtocol;
-
-        return $this;
-    }
-
-    /**
-     * @return $this
-     */
-    public function withAutoCommit(): self
-    {
-        $this->autoCommit = true;
-
-        return $this;
-    }
-
-    /**
-     * Set the configuration options.
-     * @param array $options
-     * @return $this
-     */
-    public function withOptions(array $options): self
-    {
-        foreach ($options as $name => $value) {
-            $this->withOption($name, $value);
-        }
-
-        return $this;
-    }
-
-    /**
-     * Set a specific configuration option.
-     * @param string $name
-     * @param string $value
-     * @return $this
-     */
-    public function withOption(string $name, string $value): self
-    {
-        $this->options[$name] = $value;
-
-        return $this;
-    }
-
-    public function build(): Consumer
-    {
-        $config = new Config(
-            broker: $this->brokers,
-            topics: $this->topics,
-            securityProtocol: $this->securityProtocol,
-            commit: $this->commit,
-            groupId: $this->groupId,
-            consumer: new CallableConsumer($this->handler, $this->middlewares),
-            sasl: $this->saslConfig,
-            dlq: $this->dlq,
-            maxMessages: $this->maxMessages,
-            maxCommitRetries: $this->maxCommitRetries,
-            autoCommit: $this->autoCommit,
-            customOptions: $this->options
-        );
-
-        return new Consumer($config);
-    }
-}
->>>>>>> 3f9f7ac9
+}