<?php

namespace Junges\Kafka\Config;

use Junges\Kafka\Contracts\Consumer;

class Config
{
    public function __construct(
        private string $broker,
        private array $topics,
        private ?string $securityProtocol = null,
        private ?int $commit = null,
        private ?string $groupId = null,
        private ?Consumer $consumer = null,
        private ?Sasl $sasl = null,
        private ?string $dlq = null,
        private int $maxMessages = -1,
        private int $maxCommitRetries = 6,
        private bool $autoCommit = true,
        private array $customOptions = []
    ) {
    }

    public function getCommit(): int
    {
        return $this->commit;
    }

    public function getMaxCommitRetries(): int
    {
        return $this->maxCommitRetries;
    }

    public function getTopics(): array
    {
        return $this->topics;
    }

    public function getConsumer(): Consumer
    {
        return $this->consumer;
    }

    public function getDlq(): ?string
    {
        return $this->dlq;
    }

    public function getMaxMessages(): int
    {
        return $this->maxMessages;
    }

    public function isAutoCommit(): bool
    {
        return $this->autoCommit;
    }

    public function getConsumerOptions(): array
    {
        $options = [
            'metadata.broker.list' => $this->broker,
            'auto.offset.reset' => config('kafka.offset_reset', 'latest'),
<<<<<<< HEAD
            'enable.auto.commit' => config('kafka.auto_commit', 'true'),
=======
            'enable.auto.commit' => config('kafka.auto_commit', 'false'),
>>>>>>> 6e13a079
            'group.id' => $this->groupId,
            'bootstrap.servers' => $this->broker,
        ];

        if ($this->autoCommit) {
            $options['enable.auto.commit'] = 'true';
        }

        return array_merge($options, $this->customOptions);
    }

    public function getProducerOptions(): array
    {
        $config = [
            'compression.codec' => 'snappy',
            'bootstrap.servers' => $this->broker,
            'metadata.broker.list' => $this->broker,
        ];

        return array_merge($config, $this->getSaslOptions());
    }

    private function getSaslOptions(): array
    {
        if ($this->isPlainText() && $this->sasl !== null) {
            return [
                'sasl.username' => $this->sasl->getUsername(),
                'sasl.password' => $this->sasl->getPassword(),
                'sasl.mechanisms' => $this->sasl->getMechanisms(),
            ];
        }

        return [];
    }

    private function isPlainText(): bool
    {
        return $this->securityProtocol == 'SASL_PLAINTEXT';
    }
}<|MERGE_RESOLUTION|>--- conflicted
+++ resolved
@@ -62,11 +62,7 @@
         $options = [
             'metadata.broker.list' => $this->broker,
             'auto.offset.reset' => config('kafka.offset_reset', 'latest'),
-<<<<<<< HEAD
-            'enable.auto.commit' => config('kafka.auto_commit', 'true'),
-=======
             'enable.auto.commit' => config('kafka.auto_commit', 'false'),
->>>>>>> 6e13a079
             'group.id' => $this->groupId,
             'bootstrap.servers' => $this->broker,
         ];
