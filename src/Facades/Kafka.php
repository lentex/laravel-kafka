<?php

namespace Junges\Kafka\Facades;

use Illuminate\Support\Facades\Facade;
use Junges\Kafka\Contracts\KafkaProducerMessage;
use Junges\Kafka\Support\Testing\Fakes\KafkaFake;

/**
<<<<<<< HEAD
 * @method static \Junges\Kafka\Contracts\CanProduceMessages publishOn(string $cluster)
 * @method static \Junges\Kafka\Consumers\ConsumerBuilder consumeUsing(string $consumer)
 * @method static \Junges\Kafka\Consumers\ConsumerBuilder createConsumer(string $brokers, array $topics = [], string $groupId = null)
 * @method static void assertPublished(Message $message = null)
 * @method static void assertPublishedTimes(int $times = 1, Message $message = null)
 * @method static void assertPublishedOn(string $topic, Message $message = null, $callback = null)
 * @method static void assertPublishedOnTimes(string $topic, int $times = 1, Message $message = null, $callback = null)
=======
 * @method static \Junges\Kafka\Contracts\CanProduceMessages publishOn(string $topic, string $broker = null)
 * @method static \Junges\Kafka\Consumers\ConsumerBuilder createConsumer(array $topics = [], string $groupId = null, string $brokers = null)
 * @method static void assertPublished(KafkaProducerMessage $expectedMessage = null, callable $callback = null)
 * @method static void assertPublishedTimes(int $times = 1, KafkaProducerMessage $expectedMessage = null, callable $callback = null)
 * @method static void assertPublishedOn(string $topic, KafkaProducerMessage $expectedMessage = null, callable $callback = null)
 * @method static void assertPublishedOnTimes(string $topic, int $times = 1, KafkaProducerMessage $expectedMessage = null, callable $callback = null)
>>>>>>> 7c666556
 * @method static void assertNothingPublished()
 * @method static void shouldReceiveMessages(\Junges\Kafka\Contracts\KafkaConsumerMessage|\Junges\Kafka\Contracts\KafkaConsumerMessage[] $messages)
 * @mixin \Junges\Kafka\Kafka
 *
 * @see \Junges\Kafka\Kafka
 */
class Kafka extends Facade
{
    /**
     * Replace the bound instance with a fake.
     *
     * @return \Junges\Kafka\Support\Testing\Fakes\KafkaFake
     */
    public static function fake(): KafkaFake
    {
        static::swap($fake = new KafkaFake());

        return $fake;
    }

    public static function getFacadeAccessor(): string
    {
        return \Junges\Kafka\Kafka::class;
    }
}<|MERGE_RESOLUTION|>--- conflicted
+++ resolved
@@ -7,22 +7,13 @@
 use Junges\Kafka\Support\Testing\Fakes\KafkaFake;
 
 /**
-<<<<<<< HEAD
  * @method static \Junges\Kafka\Contracts\CanProduceMessages publishOn(string $cluster)
  * @method static \Junges\Kafka\Consumers\ConsumerBuilder consumeUsing(string $consumer)
  * @method static \Junges\Kafka\Consumers\ConsumerBuilder createConsumer(string $brokers, array $topics = [], string $groupId = null)
- * @method static void assertPublished(Message $message = null)
- * @method static void assertPublishedTimes(int $times = 1, Message $message = null)
- * @method static void assertPublishedOn(string $topic, Message $message = null, $callback = null)
- * @method static void assertPublishedOnTimes(string $topic, int $times = 1, Message $message = null, $callback = null)
-=======
- * @method static \Junges\Kafka\Contracts\CanProduceMessages publishOn(string $topic, string $broker = null)
- * @method static \Junges\Kafka\Consumers\ConsumerBuilder createConsumer(array $topics = [], string $groupId = null, string $brokers = null)
  * @method static void assertPublished(KafkaProducerMessage $expectedMessage = null, callable $callback = null)
  * @method static void assertPublishedTimes(int $times = 1, KafkaProducerMessage $expectedMessage = null, callable $callback = null)
  * @method static void assertPublishedOn(string $topic, KafkaProducerMessage $expectedMessage = null, callable $callback = null)
  * @method static void assertPublishedOnTimes(string $topic, int $times = 1, KafkaProducerMessage $expectedMessage = null, callable $callback = null)
->>>>>>> 7c666556
  * @method static void assertNothingPublished()
  * @method static void shouldReceiveMessages(\Junges\Kafka\Contracts\KafkaConsumerMessage|\Junges\Kafka\Contracts\KafkaConsumerMessage[] $messages)
  * @mixin \Junges\Kafka\Kafka
