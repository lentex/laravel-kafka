<<<<<<< HEAD
<?php

namespace Junges\Kafka;

use Carbon\Exceptions\Exception;
use Junges\Kafka\Commit\Contracts\Sleeper;

class Retryable
{
    private Sleeper $sleeper;
    private int $maximumRetries;
    private array $retryableErrors;

    public function __construct(Sleeper $sleeper, int $maximumRetries, array $retryableErrors)
    {
        $this->sleeper = $sleeper;
        $this->maximumRetries = $maximumRetries;
        $this->retryableErrors = $retryableErrors;
    }

    public function retry(
        callable $function,
        int $currentRetries = 0,
        int $delayInSeconds = 1,
        bool $exponentially = true
    ) {
        try {
            $function();
        } catch (Exception $exception) {
            if (in_array($exception->getCode(), $this->retryableErrors) && $currentRetries < $this->maximumRetries) {
                $this->sleeper->sleep((int)($delayInSeconds * 1e6));
                $this->retry(
                    $function,
                    ++$currentRetries,
                    $exponentially == true ? $delayInSeconds * 2 : $delayInSeconds
                );
                return;
            }

            throw $exception;
        }
    }
}
=======
<?php

namespace Junges\Kafka;

use Carbon\Exceptions\Exception;
use Junges\Kafka\Commit\Contracts\Sleeper;

class Retryable
{
    private Sleeper $sleeper;
    private int $maximumRetries;
    private array $retryableErrors;

    public function __construct(Sleeper $sleeper, int $maximumRetries, array $retryableErrors)
    {
        $this->sleeper = $sleeper;
        $this->maximumRetries = $maximumRetries;
        $this->retryableErrors = $retryableErrors;
    }

    /**
     * @param callable $function
     * @param int $currentRetries
     * @param int $delayInSeconds
     * @param bool $exponentially
     * @throws \Carbon\Exceptions\Exception
     */
    public function retry(
        callable $function,
        int $currentRetries = 0,
        int $delayInSeconds = 1,
        bool $exponentially = true
    ) {
        try {
            $function();
        } catch (Exception $exception) {
            if (in_array($exception->getCode(), $this->retryableErrors) && $currentRetries < $this->maximumRetries) {
                $this->sleeper->sleep((int)($delayInSeconds * 1e6));
                $this->retry(
                    $function,
                    ++$currentRetries,
                    $exponentially == true ? $delayInSeconds * 2 : $delayInSeconds
                );

                return;
            }

            throw $exception;
        }
    }
}
>>>>>>> 3f9f7ac9
<|MERGE_RESOLUTION|>--- conflicted
+++ resolved
@@ -1,48 +1,3 @@
-<<<<<<< HEAD
-<?php
-
-namespace Junges\Kafka;
-
-use Carbon\Exceptions\Exception;
-use Junges\Kafka\Commit\Contracts\Sleeper;
-
-class Retryable
-{
-    private Sleeper $sleeper;
-    private int $maximumRetries;
-    private array $retryableErrors;
-
-    public function __construct(Sleeper $sleeper, int $maximumRetries, array $retryableErrors)
-    {
-        $this->sleeper = $sleeper;
-        $this->maximumRetries = $maximumRetries;
-        $this->retryableErrors = $retryableErrors;
-    }
-
-    public function retry(
-        callable $function,
-        int $currentRetries = 0,
-        int $delayInSeconds = 1,
-        bool $exponentially = true
-    ) {
-        try {
-            $function();
-        } catch (Exception $exception) {
-            if (in_array($exception->getCode(), $this->retryableErrors) && $currentRetries < $this->maximumRetries) {
-                $this->sleeper->sleep((int)($delayInSeconds * 1e6));
-                $this->retry(
-                    $function,
-                    ++$currentRetries,
-                    $exponentially == true ? $delayInSeconds * 2 : $delayInSeconds
-                );
-                return;
-            }
-
-            throw $exception;
-        }
-    }
-}
-=======
 <?php
 
 namespace Junges\Kafka;
@@ -93,5 +48,4 @@
             throw $exception;
         }
     }
-}
->>>>>>> 3f9f7ac9
+}