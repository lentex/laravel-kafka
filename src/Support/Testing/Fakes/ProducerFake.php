--- conflicted
+++ resolved
@@ -3,10 +3,7 @@
 namespace Junges\Kafka\Support\Testing\Fakes;
 
 use Closure;
-<<<<<<< HEAD
 use JetBrains\PhpStorm\Pure;
-=======
->>>>>>> b235287e
 use Junges\Kafka\Config\Config;
 use Junges\Kafka\Message\Message;
 use RdKafka\Conf;
@@ -14,11 +11,7 @@
 class ProducerFake
 {
     private array $messages = [];
-<<<<<<< HEAD
-    private Closure|null $produceCallback = null;
-=======
     private ?Closure $producerCallback = null;
->>>>>>> b235287e
 
     public function __construct(
         private Config $config,
@@ -41,14 +34,8 @@
 
     public function produce(Message $message): bool
     {
-<<<<<<< HEAD
-        if ($this->produceCallback !== null) {
-            /** @var Closure $callback */
-            $callback = $this->produceCallback;
-=======
         if ($this->producerCallback !== null) {
             $callback = $this->producerCallback;
->>>>>>> b235287e
             $callback($message);
         }
 
