<?php

namespace Junges\Kafka\Support\Testing\Fakes;

use Closure;
use Junges\Kafka\Config\Config;
use Junges\Kafka\Config\Sasl;
use Junges\Kafka\Contracts\CanProduceMessages;
use Junges\Kafka\Contracts\KafkaProducerMessage;
use Junges\Kafka\Contracts\MessageSerializer;
use Junges\Kafka\Message\Message;
use Junges\Kafka\Producers\MessageBatch;

class ProducerBuilderFake implements CanProduceMessages
{
    private array $options = [];
    private KafkaProducerMessage $message;
    private MessageSerializer $serializer;
    private ?Sasl $saslConfig = null;
    private ?Closure $producerCallback = null;
    private string $topic = '';
    private ?string $brokers = null;

    public function __construct()
    {
        $this->message = new Message();

        $conf = new Config(
            broker: '',
            topics: [''],
            customOptions: []
        );

        $this->makeProducer($conf);
    }

    /**
     * Return a new Junges\Commit\ProducerBuilder instance.
     *
     * @return \Junges\Kafka\Support\Testing\Fakes\ProducerBuilderFake
     */
    public static function create(array $config): CanProduceMessages
    {
        return (new static())
            ->withBrokers($config['brokers'])
            ->withDebugEnabled($config['debug'])
            ->withConfigOption('compression.codec', $config['compression'])
            ->withConfigOptions($config['options']);
    }

    /**
     * Set the brokers to be used.
     *
     * @param string $brokers
     * @return \Junges\Kafka\Contracts\CanProduceMessages
     */
    public function withBrokers(string $brokers): CanProduceMessages
    {
        $this->brokers = $brokers;

        return $this;
    }

    /**
     * Set the topic to publish the message.
     *
     * @param string $topic
     * @return \Junges\Kafka\Contracts\CanProduceMessages
     */
    public function onTopic(string $topic): CanProduceMessages
    {
        $this->topic = $topic;

        $this->message->setTopicName($topic);

        return $this;
    }

    /**
     * Set the callback that should be used.
     *
     * @param callable $callback
     * @return \Junges\Kafka\Support\Testing\Fakes\ProducerBuilderFake
     */
    public function withProducerCallback(callable $callback): self
    {
        $this->producerCallback = $callback;

        return $this;
    }

    /**
     * Set the given configuration option with the given value on KafkaProducer.
     *
     * @param string $name
     * @param string $option
     * @return \Junges\Kafka\Support\Testing\Fakes\ProducerBuilderFake
     */
    public function withConfigOption(string $name, string $option): self
    {
        $this->options[$name] = $option;

        return $this;
    }

    /**
     * Set config options.
     *
     * @param array $options
     * @return \Junges\Kafka\Support\Testing\Fakes\ProducerBuilderFake
     */
    public function withConfigOptions(array $options): self
    {
        foreach ($options as $name => $value) {
            $this->withConfigOption($name, $value);
        }

        return $this;
    }

    /**
     * Set the message headers.
     * @param array $headers
     * @return \Junges\Kafka\Support\Testing\Fakes\ProducerBuilderFake
     */
    public function withHeaders(array $headers = []): self
    {
        $this->message->withHeaders($headers);

        return $this;
    }

    /**
     * Set the message key.
     *
     * @param string $key
     * @return \Junges\Kafka\Support\Testing\Fakes\ProducerBuilderFake
     */
    public function withKafkaKey(string $key): self
    {
        $this->message->withKey($key);

        return $this;
    }

    /**
     * Set a message array key.
     *
     * @param string $key
     * @param mixed $message
     * @return \Junges\Kafka\Support\Testing\Fakes\ProducerBuilderFake
     */
    public function withBodyKey(string $key, mixed $message): self
    {
        $this->message->withBodyKey($key, $message);

        return $this;
    }

    /**
     * Set the entire message.
     *
     * @param Message $message
     * @return \Junges\Kafka\Support\Testing\Fakes\ProducerBuilderFake
     */
    public function withMessage(Message $message): self
    {
        $this->message = $message;

        return $this;
    }

    /**
     * Enable or disable kafka debug.
     *
     * @param bool $enabled
     * @return \Junges\Kafka\Support\Testing\Fakes\ProducerBuilderFake
     */
    public function withDebugEnabled(bool $enabled = true): self
    {
        if ($enabled) {
            $this->withConfigOptions([
                'log_level' => LOG_DEBUG,
                'debug' => 'all',
            ]);
        } else {
            unset($this->options['log_level']);
            unset($this->options['debug']);
        }

        return $this;
    }

    /**
     * Disables debug on kafka producer.
     *
     * @return $this
     */
    public function withDebugDisabled(): self
    {
        return $this->withDebugEnabled(false);
    }

    /**
     * Get the kafka topic to be used.
     *
     * @return string
     */
    public function getTopic(): string
    {
        return $this->topic;
    }

    /**
     * Get the published message.
     *
     * @return \Junges\Kafka\Message\Message
     */
    public function getMessage(): Message
    {
        return $this->message;
    }

    /**
     * Set the Sasl configuration.
     *
     * @param string $username
     * @param string $password
     * @param string $mechanisms
     * @param string $securityProtocol
     * @return \Junges\Kafka\Contracts\CanProduceMessages
     */
    public function withSasl(string $username, string $password, string $mechanisms, string $securityProtocol = 'SASL_PLAINTEXT'): self
    {
        $this->saslConfig = new Sasl(
            username: $username,
            password: $password,
            mechanisms: $mechanisms,
            securityProtocol: $securityProtocol
        );

        return $this;
    }

    /**
     * Specify which class should be used to serialize messages.
     *
     * @param \Junges\Kafka\Contracts\MessageSerializer $serializer
     * @return \Junges\Kafka\Contracts\CanProduceMessages
     */
    public function usingSerializer(MessageSerializer $serializer): CanProduceMessages
    {
        $this->serializer = $serializer;

        return $this;
    }

    /**
     * Send the message to the producer to be published on kafka.
     *
     * @return bool
     */
    public function send(): bool
    {
        if ($this->getMessage()->getTopicName() === null) {
            $this->message->setTopicName($this->getTopic());
        }

        $producer = $this->build();

        return $producer->produce($this->getMessage());
    }

<<<<<<< HEAD
    /**
     * Create a fake producer using the given config.
     *
     * @param \Junges\Kafka\Config\Config $config
     * @return \Junges\Kafka\Support\Testing\Fakes\ProducerFake
     */
=======
    public function sendBatch(MessageBatch $messageBatch): int
    {
        $producer = $this->build();

        return $producer->produceBatch($messageBatch);
    }

>>>>>>> fe9b4266
    private function makeProducer(Config $config): ProducerFake
    {
        /** @var ProducerFake $producerFake */
        $producerFake = app(ProducerFake::class, [
            'config' => $config,
            'topic' => $this->getTopic(),
        ]);

        if ($this->producerCallback) {
            $producerFake->withProduceCallback($this->producerCallback);
        }

        return $producerFake;
    }

    /**
     * Build the producer.
     *
     * @return \Junges\Kafka\Support\Testing\Fakes\ProducerFake
     */
    private function build(): ProducerFake
    {
        $conf = new Config(
            broker: $this->brokers,
            topics: [$this->getTopic()],
            sasl: $this->saslConfig,
            customOptions: $this->options
        );

        return $this->makeProducer($conf);
    }
}<|MERGE_RESOLUTION|>--- conflicted
+++ resolved
@@ -271,22 +271,19 @@
         return $producer->produce($this->getMessage());
     }
 
-<<<<<<< HEAD
+    public function sendBatch(MessageBatch $messageBatch): int
+    {
+        $producer = $this->build();
+
+        return $producer->produceBatch($messageBatch);
+    }
+
     /**
      * Create a fake producer using the given config.
      *
      * @param \Junges\Kafka\Config\Config $config
      * @return \Junges\Kafka\Support\Testing\Fakes\ProducerFake
      */
-=======
-    public function sendBatch(MessageBatch $messageBatch): int
-    {
-        $producer = $this->build();
-
-        return $producer->produceBatch($messageBatch);
-    }
-
->>>>>>> fe9b4266
     private function makeProducer(Config $config): ProducerFake
     {
         /** @var ProducerFake $producerFake */
