--- conflicted
+++ resolved
@@ -92,7 +92,6 @@
         return $this;
     }
 
-<<<<<<< HEAD
     /**
      * Set the given configuration option with the given value on KafkaProducer.
      *
@@ -100,10 +99,7 @@
      * @param string $option
      * @return \Junges\Kafka\Support\Testing\Fakes\ProducerBuilderFake
      */
-    public function withConfigOption(string $name, string $option): self
-=======
     public function withConfigOption(string $name, mixed $option): self
->>>>>>> c81dd1b4
     {
         $this->options[$name] = $option;
 
@@ -155,11 +151,7 @@
      *
      * @param string $key
      * @param mixed $message
-<<<<<<< HEAD
-     * @return \Junges\Kafka\Support\Testing\Fakes\ProducerBuilderFake
-=======
-     * @return $this
->>>>>>> c81dd1b4
+     * @return \Junges\Kafka\Support\Testing\Fakes\ProducerBuilderFake
      */
     public function withBodyKey(string $key, mixed $message): self
     {
@@ -171,13 +163,8 @@
     /**
      * Set the entire message.
      *
-<<<<<<< HEAD
      * @param Message $message
      * @return \Junges\Kafka\Support\Testing\Fakes\ProducerBuilderFake
-=======
-     * @param \Junges\Kafka\Contracts\KafkaProducerMessage $message
-     * @return $this
->>>>>>> c81dd1b4
      */
     public function withMessage(KafkaProducerMessage $message): self
     {
@@ -259,15 +246,9 @@
     }
 
     /**
-<<<<<<< HEAD
      * Specify which class should be used to serialize messages.
      *
      * @param \Junges\Kafka\Contracts\MessageSerializer $serializer
-=======
-     * Specifies which serializer should be used.
-     *
-     * @param  \Junges\Kafka\Contracts\MessageSerializer  $serializer
->>>>>>> c81dd1b4
      * @return \Junges\Kafka\Contracts\CanProduceMessages
      */
     public function usingSerializer(MessageSerializer $serializer): CanProduceMessages
