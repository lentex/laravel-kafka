--- conflicted
+++ resolved
@@ -1,4 +1,3 @@
-<<<<<<< HEAD
 <?php
 
 namespace Junges\Kafka\Commit;
@@ -36,45 +35,4 @@
         });
     }
 
-}
-=======
-<?php
-
-namespace Junges\Kafka\Commit;
-
-use Junges\Kafka\Commit\Contracts\Committer;
-use Junges\Kafka\Commit\Contracts\Sleeper;
-use Junges\Kafka\Retryable;
-
-class RetryableCommitter implements Committer
-{
-    private const RETRYABLE_ERRORS = [
-        RD_KAFKA_RESP_ERR_REQUEST_TIMED_OUT,
-    ];
-
-    private Retryable $retryable;
-
-    public function __construct(
-        private Committer $committer,
-        Sleeper $sleeper,
-        int $maximumRetries = 6
-    )
-    {
-        $this->retryable = new Retryable($sleeper, $maximumRetries, self::RETRYABLE_ERRORS);
-    }
-
-    public function commitMessage(): void
-    {
-        $this->retryable->retry(function () {
-            $this->committer->commitMessage();
-        });
-    }
-
-    public function commitDlq(): void
-    {
-        $this->retryable->retry(function () {
-            $this->committer->commitDlq();
-        });
-    }
-}
->>>>>>> 3f9f7ac9
+}