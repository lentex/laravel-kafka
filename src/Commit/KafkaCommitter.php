--- conflicted
+++ resolved
@@ -1,4 +1,3 @@
-<<<<<<< HEAD
 <?php
 
 namespace Junges\Kafka\Commit;
@@ -19,31 +18,4 @@
     {
         $this->consumer->commit();
     }
-=======
-<?php
-
-namespace Junges\Kafka\Commit;
-
-use Junges\Kafka\Commit\Contracts\Committer;
-use RdKafka\KafkaConsumer;
-
-class KafkaCommitter implements Committer
-{
-    private KafkaConsumer $consumer;
-
-    public function __construct(KafkaConsumer $consumer)
-    {
-        $this->consumer = $consumer;
-    }
-
-    public function commitMessage(): void
-    {
-        $this->consumer->commit();
-    }
-
-    public function commitDlq(): void
-    {
-        $this->consumer->commit();
-    }
->>>>>>> 3f9f7ac9
 }