--- conflicted
+++ resolved
@@ -1,37 +1,3 @@
-<<<<<<< HEAD
-<?php
-
-namespace Junges\Kafka\Commit;
-
-use Junges\Kafka\Commit\Contracts\Committer;
-use Junges\Kafka\Config\Config;
-use Junges\Kafka\MessageCounter;
-use RdKafka\KafkaConsumer;
-
-class CommitterFactory
-{
-    public function __construct(private MessageCounter $messageCounter){}
-
-    public function make(KafkaConsumer $kafkaConsumer, Config $config): Committer
-    {
-        if ($config->isAutoCommit()) {
-            return new VoidCommitter();
-        }
-
-        return new BatchCommitter(
-            new RetryableCommitter(
-                new KafkaCommitter(
-                    $kafkaConsumer
-                ),
-                new NativeSleeper(),
-                $config->getMaxCommitRetries()
-            ),
-            $this->messageCounter,
-            $config->getCommit()
-        );
-    }
-}
-=======
 <?php
 
 namespace Junges\Kafka\Commit;
@@ -65,5 +31,4 @@
             $config->getCommit()
         );
     }
-}
->>>>>>> 3f9f7ac9
+}