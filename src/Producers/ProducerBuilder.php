<?php

namespace Junges\Kafka\Producers;

use Junges\Kafka\Config\Config;
use Junges\Kafka\Config\Sasl;
use Junges\Kafka\Contracts\CanProduceMessages;
use Junges\Kafka\Contracts\KafkaProducerMessage;
use Junges\Kafka\Contracts\MessageSerializer;

class ProducerBuilder implements CanProduceMessages
{
    private array $options = [];
    private KafkaProducerMessage $message;
    private MessageSerializer $serializer;
    private ?Sasl $saslConfig = null;
    private ?string $topic = null;
    private ?string $brokers;

    public function __construct()
    {
        /** @var KafkaProducerMessage $message */
        $message = app(KafkaProducerMessage::class);
        $this->message = $message->create();
        $this->serializer = app(MessageSerializer::class);
        $this->brokers = $broker ?? config('kafka.brokers');
    }

    /**
     * Return a new Junges\Commit\ProducerBuilder instance
     *
     * @param array $config
     * @return \Junges\Kafka\Producers\ProducerBuilder
     */
    public static function create(array $config): self
    {
        return (new static())
            ->withBrokers($config['brokers'])
            ->withDebugEnabled($config['debug'])
            ->withConfigOption('compression.codec', $config['compression'])
            ->withConfigOptions($config['options']);
    }

    /**
     * Set the brokers to be used.
     *
     * @param string $brokers
     * @return \Junges\Kafka\Producers\ProducerBuilder
     */
    public function withBrokers(string $brokers): self
    {
        $this->brokers = $brokers;

        return $this;
    }

    /**
     * Set the topic to publish the message.
     *
     * @param string $topic
     * @return \Junges\Kafka\Producers\ProducerBuilder
     */
    public function onTopic(string $topic): self
    {
        $this->topic = $topic;

        return $this;
    }

    /**
     * Set the given configuration option with the given value on KafkaProducer.
     *
     * @param string $name
     * @param string $option
     * @return \Junges\Kafka\Producers\ProducerBuilder
     */
    public function withConfigOption(string $name, string $option): self
    {
        $this->options[$name] = $option;

        return $this;
    }

    /**
     * Sets the given configuration options based on given key/value array.
     *
     * @param array $options
     * @return \Junges\Kafka\Producers\ProducerBuilder
     */
    public function withConfigOptions(array $options): self
    {
        foreach ($options as $name => $value) {
            $this->withConfigOption($name, $value);
        }

        return $this;
    }

    /**
     * Set the message headers.
     *
     * @param array $headers
     * @return \Junges\Kafka\Producers\ProducerBuilder
     */
    public function withHeaders(array $headers = []): self
    {
        $this->message->withHeaders($headers);

        return $this;
    }

    /**
     * Set the message key.
     *
     * @param string $key
     * @return $this
     */
    public function withKafkaKey(string $key): self
    {
        $this->message->withKey($key);

        return $this;
    }

    /**
     * Set a message array key.
     *
     * @param string $key
     * @param mixed $message
     * @return \Junges\Kafka\Producers\ProducerBuilder
     */
    public function withBodyKey(string $key, mixed $message): self
    {
        $this->message->withBodyKey($key, $message);

        return $this;
    }

    /**
     * Sets the entire Message to be produced.
     *
     * @param KafkaProducerMessage $message
     * @return \Junges\Kafka\Producers\ProducerBuilder
     */
    public function withMessage(KafkaProducerMessage $message): self
    {
        $this->message = $message;

        return $this;
    }

    /**
     * Enables debug.
     *
     * @param bool $enabled
     * @return \Junges\Kafka\Producers\ProducerBuilder
     */
    public function withDebugEnabled(bool $enabled = true): self
    {
        if ($enabled) {
            $this->withConfigOptions([
                'log_level' => LOG_DEBUG,
                'debug' => 'all',
            ]);
        } else {
            unset($this->options['log_level']);
            unset($this->options['debug']);
        }

        return $this;
    }

    /**
     * Set the Sasl configuration.
     *
     * @param string $username
     * @param string $password
     * @param string $mechanisms
     * @param string $securityProtocol
     * @return \Junges\Kafka\Producers\ProducerBuilder
     */
    public function withSasl(string $username, string $password, string $mechanisms, string $securityProtocol = 'SASL_PLAINTEXT'): self
    {
        $this->saslConfig = new Sasl(
            username: $username,
            password: $password,
            mechanisms: $mechanisms,
            securityProtocol: $securityProtocol
        );

        return $this;
    }

    /**
     * Specify which class should be used to serialize messages.
     *
     * @param MessageSerializer $serializer
     * @return CanProduceMessages
     */
    public function usingSerializer(MessageSerializer $serializer): CanProduceMessages
    {
        $this->serializer = $serializer;

        return $this;
    }

    /**
     * Disables debug on kafka producer.
     *
     * @return \Junges\Kafka\Producers\ProducerBuilder
     */
    public function withDebugDisabled(): self
    {
        return $this->withDebugEnabled(false);
    }

    /**
     * Returns the message where the message should be published.
     *
     * @return string
     */
    public function getTopic(): string
    {
        return $this->topic;
    }

    /**
     * Produces the message on Kafka.
     *
     * @return bool
     */
    public function send(): bool
    {
        $producer = $this->build();

        return $producer->produce($this->message);
    }

<<<<<<< HEAD
    /**
     * Build the Producer with the specified configuration options.
     *
     * @return \Junges\Kafka\Producers\Producer
     */
=======
    public function sendBatch(MessageBatch $messageBatch): int
    {
        $producer = $this->build();

        return $producer->produceBatch($messageBatch);
    }

>>>>>>> fe9b4266
    private function build(): Producer
    {
        $conf = new Config(
            broker: $this->brokers,
            topics: [$this->getTopic()],
            securityProtocol: $this->saslConfig?->getSecurityProtocol(),
            sasl: $this->saslConfig,
            customOptions: $this->options,
        );

        return app(Producer::class, [
            'config' => $conf,
            'topic' => $this->topic,
            'serializer' => $this->serializer,
        ]);
    }
}<|MERGE_RESOLUTION|>--- conflicted
+++ resolved
@@ -236,21 +236,18 @@
         return $producer->produce($this->message);
     }
 
-<<<<<<< HEAD
+    public function sendBatch(MessageBatch $messageBatch): int
+    {
+        $producer = $this->build();
+
+        return $producer->produceBatch($messageBatch);
+    }
+
     /**
      * Build the Producer with the specified configuration options.
      *
      * @return \Junges\Kafka\Producers\Producer
      */
-=======
-    public function sendBatch(MessageBatch $messageBatch): int
-    {
-        $producer = $this->build();
-
-        return $producer->produceBatch($messageBatch);
-    }
-
->>>>>>> fe9b4266
     private function build(): Producer
     {
         $conf = new Config(
