--- conflicted
+++ resolved
@@ -53,13 +53,9 @@
     /**
      * Set the message headers.
      *
-<<<<<<< HEAD
-     * @param array|null $headers
+     * @param array $headers
      * @return \Junges\Kafka\Message\Message
-=======
-     * @param array $headers
      * @return $this
->>>>>>> 1fbd5322
      */
     public function withHeaders(array $headers = []): Message
     {
