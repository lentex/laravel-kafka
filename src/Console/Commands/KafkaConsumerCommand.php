<?php

namespace Junges\Kafka\Console\Commands;

use Illuminate\Console\Command;
use Junges\Kafka\Config\Config;
use Junges\Kafka\Console\Commands\KafkaConsumer\Options;
use Junges\Kafka\Consumers\Consumer;
use Junges\Kafka\Contracts\MessageDeserializer;

class KafkaConsumerCommand extends Command
{
    protected $signature = 'kafka:consume 
            {--topics= : The topics to listen for messages (topic1,topic2,...,topicN)} 
<<<<<<< HEAD
            {--handler= : The consumer which will consume messages in the specified topic} 
=======
            {--consumer= : The consumer which will consume messages in the specified topic} 
            {--deserializer= : The deserializer class to use when consuming message}
>>>>>>> c81dd1b4
            {--groupId=anonymous : The consumer group id} 
            {--commit=1} 
            {--dlq=? : The Dead Letter Queue} 
            {--maxMessage=? : The max number of messages that should be handled}
            {--securityProtocol=?}';

    protected $description = 'A Kafka Consumer for Laravel.';

    private array $config;

    public function __construct()
    {
        parent::__construct();

        $this->config = [
            'brokers' => config('kafka.consumers.default.brokers'),
            'groupId' => config('kafka.consumers.default.group_id'),
            'securityProtocol' => config('kafka.consumers.security_protocol'),
            'sasl' => [
                'mechanisms' => config('kafka.consumers.default.sasl.mechanisms'),
                'username' => config('kafka.consumers.default.sasl.username'),
                'password' => config('kafka.consumers.default.sasl.password'),
            ],
        ];
    }

    public function handle()
    {
        if (empty($this->option('handler'))) {
            $this->error('The [--handler] option is required.');

            return;
        }

        if (empty($this->option('topics'))) {
            $this->error('The [--topics option is required.');

            return;
        }

        $options = new Options($this->options(), $this->config);

<<<<<<< HEAD
        $handler = $options->getHandler();
=======
        $consumer = $options->getConsumer();
        $deserializer = $options->getDeserializer();
>>>>>>> c81dd1b4

        $config = new Config(
            broker: $options->getBroker(),
            topics: $options->getTopics(),
            securityProtocol: $options->getSecurityProtocol(),
            commit: $options->getCommit(),
            groupId: $options->getGroupId(),
<<<<<<< HEAD
            handler: new $handler(),
=======
            consumer: app($consumer),
>>>>>>> c81dd1b4
            sasl: $options->getSasl(),
            dlq: $options->getDlq(),
            maxMessages: $options->getMaxMessages()
        );

        /** @var Consumer $handler */
        $handler = app(Consumer::class, [
            'config' => $config,
            'deserializer' => app($deserializer ?? MessageDeserializer::class),
        ]);

        $handler->consume();
    }
}<|MERGE_RESOLUTION|>--- conflicted
+++ resolved
@@ -12,12 +12,8 @@
 {
     protected $signature = 'kafka:consume 
             {--topics= : The topics to listen for messages (topic1,topic2,...,topicN)} 
-<<<<<<< HEAD
-            {--handler= : The consumer which will consume messages in the specified topic} 
-=======
-            {--consumer= : The consumer which will consume messages in the specified topic} 
+            {--handler= : The consumer which will consume messages in the specified topic}  
             {--deserializer= : The deserializer class to use when consuming message}
->>>>>>> c81dd1b4
             {--groupId=anonymous : The consumer group id} 
             {--commit=1} 
             {--dlq=? : The Dead Letter Queue} 
@@ -60,12 +56,8 @@
 
         $options = new Options($this->options(), $this->config);
 
-<<<<<<< HEAD
         $handler = $options->getHandler();
-=======
-        $consumer = $options->getConsumer();
         $deserializer = $options->getDeserializer();
->>>>>>> c81dd1b4
 
         $config = new Config(
             broker: $options->getBroker(),
@@ -73,11 +65,7 @@
             securityProtocol: $options->getSecurityProtocol(),
             commit: $options->getCommit(),
             groupId: $options->getGroupId(),
-<<<<<<< HEAD
             handler: new $handler(),
-=======
-            consumer: app($consumer),
->>>>>>> c81dd1b4
             sasl: $options->getSasl(),
             dlq: $options->getDlq(),
             maxMessages: $options->getMaxMessages()
