--- conflicted
+++ resolved
@@ -8,12 +8,8 @@
 class Options
 {
     private ?array $topics = null;
-<<<<<<< HEAD
     private ?string $handler = null;
-=======
-    private ?string $consumer = null;
     private ?string $deserializer = null;
->>>>>>> c81dd1b4
     private ?string $groupId = null;
     private ?int $commit = 1;
     private ?string $dlq = null;
