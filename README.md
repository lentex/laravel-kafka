--- conflicted
+++ resolved
@@ -13,19 +13,13 @@
 
 This package provides a nice way of producing and consuming kafka messages in your Laravel projects.
 
-<<<<<<< HEAD
-# Documentations
+# Documentation
+You can [find the documentations for this package here](https://junges.dev/documentation/laravel-kafka/v2/introduction)
 
-You can [find the documentations for this package here](https://junges.dev/documentation/laravel-kafka/v2/introduction)
-=======
 # Sponsor my work!
 If you think this package helped you in any way, you can sponsor me on GitHub!
 
 [![Sponsor Me](art/sponsor.png)](https://github.com/sponsors/mateusjunges)
-
-# Documentation
-You can [find the documentations for this package here](https://junges.dev/documentation/laravel-kafka/v1.8/1-introduction)
->>>>>>> 7c666556
 
 # Testing
 Run `composer test` to test this package.
