# Laravel Kafka
![art/laravel-kafka.png](art/laravel-kafka.png)

[![Latest Version On Packagist](http://poser.pugx.org/mateusjunges/laravel-kafka/v)](https://packagist.org/packages/mateusjunges/laravel-kafka)
[![Total Downloads](http://poser.pugx.org/mateusjunges/laravel-kafka/downloads)](https://packagist.org/packages/mateusjunges/laravel-kafka)
[![MIT Licensed](https://img.shields.io/badge/license-MIT-brightgreen.svg?style=flat)](LICENSE)
[![Continuous Integration](https://github.com/mateusjunges/laravel-kafka/actions/workflows/run-tests.yml/badge.svg)](https://github.com/mateusjunges/laravel-kafka/actions/workflows/run-tests.yml)
[![Check & fix styling](https://github.com/mateusjunges/laravel-kafka/actions/workflows/php-cs-fixer.yml/badge.svg)](https://github.com/mateusjunges/laravel-kafka/actions/workflows/php-cs-fixer.yml)
[![PHP Version Require](http://poser.pugx.org/mateusjunges/laravel-kafka/require/php)](https://packagist.org/packages/mateusjunges/laravel-kafka)

Do you use Kafka in your laravel projects? All packages I've seen until today, including some built by myself, does not provide a nice syntax usage syntax or, if it does, the test process with these packages are very painful.

This package provides a nice way of producing and consuming kafka messages in your Laravel projects.

<<<<<<< HEAD
# Documentations

You can [find the documentations for this package here](https://junges.dev/documentation/laravel-kafka/v2/introduction)
=======
# Documentation
You can [find the documentations for this package here](https://junges.dev/documentation/laravel-kafka/v1.6/introduction)
>>>>>>> bc0a3c46

# Testing
Run `composer test` to test this package.

# Contributing
Thank you for considering contributing for the Laravel Kafka package! The contribution guide can be found [here][contributing].

# Credits
- [Mateus Junges](https://twitter.com/mateusjungess)
- [Arquivei](https://github.com/arquivei)

# License
The Laravel Kafka package is open-sourced software licenced under the [MIT][mit] License. Please see the [License File][license] for more information.

[contributing]: .github/CONTRIBUTING.md
[license]: LICENSE
[mit]: https://opensource.org/licenses/MIT<|MERGE_RESOLUTION|>--- conflicted
+++ resolved
@@ -8,18 +8,14 @@
 [![Check & fix styling](https://github.com/mateusjunges/laravel-kafka/actions/workflows/php-cs-fixer.yml/badge.svg)](https://github.com/mateusjunges/laravel-kafka/actions/workflows/php-cs-fixer.yml)
 [![PHP Version Require](http://poser.pugx.org/mateusjunges/laravel-kafka/require/php)](https://packagist.org/packages/mateusjunges/laravel-kafka)
 
-Do you use Kafka in your laravel projects? All packages I've seen until today, including some built by myself, does not provide a nice syntax usage syntax or, if it does, the test process with these packages are very painful.
+Do you use Kafka in your laravel projects? All packages I've seen until today, including some built by myself, does not provide a nice
+syntax usage syntax or, if it does, the test process with these packages are very painful.
 
 This package provides a nice way of producing and consuming kafka messages in your Laravel projects.
 
-<<<<<<< HEAD
 # Documentations
 
 You can [find the documentations for this package here](https://junges.dev/documentation/laravel-kafka/v2/introduction)
-=======
-# Documentation
-You can [find the documentations for this package here](https://junges.dev/documentation/laravel-kafka/v1.6/introduction)
->>>>>>> bc0a3c46
 
 # Testing
 Run `composer test` to test this package.
