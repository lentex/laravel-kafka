--- conflicted
+++ resolved
@@ -2,30 +2,18 @@
 
 on:
   push:
-<<<<<<< HEAD
     branches: [ master ]
   pull_request:
     branches: [ master ]
-=======
-    branches: [ v1.6.x ]
-  pull_request:
-    branches: [ v1.6.x ]
->>>>>>> 1fbd5322
 
 jobs:
   run-tests:
     runs-on: ubuntu-latest
     strategy:
       matrix:
-<<<<<<< HEAD
         php: ["8.1", "8.0"]
         librdkafka: [v1.6.0, v1.6.1, v1.6.2, v1.7.0, v1.8.0, v1.8.2]
-        extrdkafka: [5.0.0, 5.0.1, 5.0.2]
-=======
-        php: ["8.0"]
-        librdkafka: [v1.6.0, v1.6.1, v1.6.2, v1.7.0, v1.8.0, v1.8.2]
         extrdkafka: [6.0.0, 5.0.2, 5.0.1, 5.0.0]
->>>>>>> 1fbd5322
         laravel: [8]
         exclude:
           - php: 8.1
