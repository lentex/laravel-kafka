--- conflicted
+++ resolved
@@ -252,7 +252,7 @@
 
         $consumerConfig = $this->getPropertyWithReflection('config', $consummerBuilt);
         $securityProtocol = $this->getPropertyWithReflection('securityProtocol', $consumerConfig);
-        
+
         $this->assertEquals('protocol', $securityProtocol);
     }
 
@@ -340,7 +340,6 @@
         $this->assertInstanceOf($adhocCommitterFactory::class, $committerFactory);
     }
 
-<<<<<<< HEAD
     public function testItCanBuilderFromConsumerConfig()
     {
         $consumer = ConsumerBuilder::createFromConsumerConfig(config('kafka.consumers.default'));
@@ -361,13 +360,13 @@
         $consumer = ConsumerBuilder::createFromConsumerConfig(config('kafka.consumers.default'));
 
         $this->assertNull($this->getPropertyWithReflection('dlq', $consumer));
-=======
+    }
+
     public function testItCantCreateAConsumerWithDlqWithoutSubscribingToAnyTopics()
     {
         $this->expectException(KafkaConsumerException::class);
 
         ConsumerBuilder::create('broker')->withDlq();
->>>>>>> 7c666556
     }
 }
 
