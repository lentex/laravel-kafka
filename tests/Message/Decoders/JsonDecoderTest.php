--- conflicted
+++ resolved
@@ -8,7 +8,6 @@
 
 class JsonDecoderTest extends TestCase
 {
-<<<<<<< HEAD
     public function testDecode(): void
     {
         $message = $this->getMockForAbstractClass(KafkaConsumerMessage::class);
@@ -33,6 +32,4 @@
 
         $decoder->decode($message);
     }
-=======
->>>>>>> 17eacb1a
 }