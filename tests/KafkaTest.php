<?php

namespace Junges\Kafka\Tests;

use Illuminate\Support\Str;
use InvalidArgumentException;
use Junges\Kafka\Consumers\ConsumerBuilder;
use Junges\Kafka\Contracts\KafkaProducerMessage;
use Junges\Kafka\Exceptions\CouldNotPublishMessage;
use Junges\Kafka\Facades\Kafka;
use Junges\Kafka\Message\Message;
use Junges\Kafka\Message\Serializers\JsonSerializer;
use Junges\Kafka\Producers\ProducerBuilder;
use Mockery as m;
use RdKafka\Producer;
use RdKafka\ProducerTopic;

class KafkaTest extends LaravelKafkaTestCase
{
    public function testItCanPublishMessagesToKafka()
    {
        $mockedProducerTopic = m::mock(ProducerTopic::class)
            ->shouldReceive('producev')->once()
            ->andReturn(m::self())
            ->getMock();

        $mockedProducer = m::mock(Producer::class)
            ->shouldReceive('newTopic')
            ->andReturn($mockedProducerTopic)
            ->shouldReceive('poll')
<<<<<<< HEAD
            ->andReturn(1)
=======
>>>>>>> 504b2750
            ->shouldReceive('flush')
            ->andReturn(RD_KAFKA_RESP_ERR_NO_ERROR)
            ->getMock();

        $this->app->bind(Producer::class, function () use ($mockedProducer) {
            return $mockedProducer;
        });

        $test = Kafka::publishOn('default')
            ->onTopic('test-topic')
            ->withConfigOptions([
                'metadata.broker.list' => 'broker',
            ])
            ->withKafkaKey(Str::uuid()->toString())
            ->withBodyKey('test', ['test'])
            ->withHeaders(['custom' => 'header'])
            ->withDebugEnabled()
            ->send();

        $this->assertTrue($test);
    }

    public function testICanSwitchSerializersOnTheFly()
    {
        $mockedProducerTopic = m::mock(ProducerTopic::class)
            ->shouldReceive('producev')->once()
            ->andReturn(m::self())
            ->getMock();

        $mockedProducer = m::mock(Producer::class)
            ->shouldReceive('newTopic')
            ->andReturn($mockedProducerTopic)
            ->shouldReceive('poll')
<<<<<<< HEAD
            ->andReturn(1)
=======
>>>>>>> 504b2750
            ->shouldReceive('flush')
            ->andReturn(RD_KAFKA_RESP_ERR_NO_ERROR)
            ->getMock();

        $this->app->bind(Producer::class, function () use ($mockedProducer) {
            return $mockedProducer;
        });

        $producer = Kafka::publishOn('default')
            ->onTopic('test-topic')
            ->withConfigOptions([
                'metadata.broker.list' => 'broker',
            ])
            ->withKafkaKey(Str::uuid()->toString())
            ->usingSerializer(new JsonSerializer())
            ->withBodyKey('test', ['test'])
            ->withHeaders(['custom' => 'header'])
            ->withDebugEnabled();


        $test = $producer->send();

        $this->assertTrue($test);

        $serializer = $this->getPropertyWithReflection('serializer', $producer);

        $this->assertInstanceOf(JsonSerializer::class, $serializer);
    }

    public function testItDoesNotSendMessagesToKafkaIfUsingFake()
    {
        $mockedProducer = m::mock(Producer::class)
            ->shouldReceive('newTopic')->never()
            ->shouldReceive('producev')->never()
            ->shouldReceive('poll')->never()
            ->shouldReceive('flush')->never()
            ->getMock();

        $this->app->bind(Producer::class, function () use ($mockedProducer) {
            return $mockedProducer;
        });

        Kafka::fake();

        $test = Kafka::publishOn('default')
            ->onTopic('test-topic')
            ->withConfigOptions([
                'metadata.broker.list' => 'broker',
            ])
            ->withKafkaKey(Str::uuid()->toString())
            ->withBodyKey('test', ['test'])
            ->withHeaders(['custom' => 'header'])
            ->withDebugEnabled()
            ->send();

        $this->assertTrue($test);
    }

    public function testICanSetTheEntireMessageWithMessageObject()
    {
        $mockedProducerTopic = m::mock(ProducerTopic::class)
            ->shouldReceive('producev')->times(2)
            ->andReturn(m::self())
            ->getMock();

        $mockedProducer = m::mock(Producer::class)
            ->shouldReceive('newTopic')
            ->andReturn($mockedProducerTopic)
            ->shouldReceive('poll')
<<<<<<< HEAD
            ->andReturn(1)
=======
>>>>>>> 504b2750
            ->shouldReceive('flush')
            ->andReturn(RD_KAFKA_RESP_ERR_NO_ERROR)
            ->getMock();

        $this->app->bind(Producer::class, function () use ($mockedProducer) {
            return $mockedProducer;
        });

        $message = Message::create()->withHeaders(['foo' => 'bar'])->withKey('message-key')->withBody(['foo' => 'bar']);

        $test = Kafka::publishOn('default')
            ->onTopic('test-topic')
            ->withConfigOptions([
                'metadata.broker.list' => 'broker',
            ])
            ->withMessage($message)
            ->withDebugEnabled()
            ->send();

        $this->assertTrue($test);

        $test = Kafka::publishOn('default')
            ->onTopic('test-topic')
            ->withConfigOptions([
                'metadata.broker.list' => 'broker',
            ])
            ->withMessage(new Message(
                headers: ['foo' => 'bar'],
                body: ['foo' => 'bar'],
                key: 'message-key'
            ))
            ->withDebugEnabled(false)
            ->send();

        $this->assertTrue($test);
    }

    public function testICanDisableDebugUsingWithDebugDisabledMethod()
    {
        $mockedProducerTopic = m::mock(ProducerTopic::class)
            ->shouldReceive('producev')->once()
            ->andReturn(m::self())
            ->getMock();

        $mockedProducer = m::mock(Producer::class)
            ->shouldReceive('newTopic')
            ->andReturn($mockedProducerTopic)
            ->shouldReceive('poll')
<<<<<<< HEAD
            ->andReturn(1)
=======
>>>>>>> 504b2750
            ->shouldReceive('flush')
            ->andReturn(RD_KAFKA_RESP_ERR_NO_ERROR)
            ->getMock();

        $this->app->bind(Producer::class, function () use ($mockedProducer) {
            return $mockedProducer;
        });

        /** @var ProducerBuilder $producer */
        $producer = Kafka::publishOn('default')
            ->onTopic('test-topic')
            ->withConfigOptions([
                'metadata.broker.list' => 'broker',
            ])
            ->withKafkaKey(Str::uuid()->toString())
            ->withBodyKey('test', ['test'])
            ->withHeaders(['custom' => 'header'])
            ->withDebugDisabled();

        $test = $producer->send();

        $this->assertTrue($test);

        $message = $this->getPropertyWithReflection('message', $producer);

        $this->assertInstanceOf(KafkaProducerMessage::class, $message);

        $this->assertArrayNotHasKey('log_level', $message->getHeaders());
        $this->assertArrayNotHasKey('debug', $message->getHeaders());
    }

    public function testICanUseCustomOptionsForProducerConfig()
    {
        $producer = Kafka::publishOn('default')
            ->onTopic('test-topic')
            ->withConfigOptions($expectedOptions = [
                'bootstrap.servers' => '[REMOTE_ADDRESS]',
                'metadata.broker.list' => '[REMOTE_ADDRESS]',
                'security.protocol' => 'SASL_SSL',
                'sasl.mechanisms' => 'PLAIN',
                'sasl.username' => '[API_KEY]',
                'sasl.password' => '[API_KEY]',
                'compression.codec' => 'snappy',
            ]);

        $options = $this->getPropertyWithReflection('options', $producer);

        $this->assertEquals($expectedOptions, $options);
    }

    public function testCreateConsumerReturnsAConsumerBuilderInstance()
    {
        $consumer = Kafka::createConsumer('localhost:9092');

        $this->assertInstanceOf(ConsumerBuilder::class, $consumer);

        $consumer = Kafka::consumeUsing('default');

        $this->assertInstanceOf(ConsumerBuilder::class, $consumer);
    }

    public function testItThrowsInvalidArgumentExceptionIfClusterIsNotDefined()
    {
        $this->expectException(InvalidArgumentException::class);

        $this->expectDeprecationMessage("Consumer [undefined] is not defined.");

        Kafka::consumeUsing('undefined');
    }

    public function testCreateConsumerDefaultConfigs()
    {
        $consumer = Kafka::createConsumer('localhost:9092');

        $this->assertInstanceOf(ConsumerBuilder::class, $consumer);
        $this->assertEquals('localhost:9092', $this->getPropertyWithReflection('brokers', $consumer));
        $this->assertEquals([], $this->getPropertyWithReflection('topics', $consumer));
    }

    public function testProducerThrowsExceptionIfMessageCouldNotBePublished()
    {
        $this->expectException(CouldNotPublishMessage::class);

        $this->expectExceptionMessage("Sent messages may not be completed yet.");

        $mockedProducerTopic = m::mock(ProducerTopic::class)
            ->shouldReceive('producev')->once()
            ->andReturn(m::self())
            ->getMock();

        $mockedProducer = m::mock(Producer::class)
            ->shouldReceive('newTopic')
            ->andReturn($mockedProducerTopic)
            ->shouldReceive('poll')
<<<<<<< HEAD
            ->andReturn(1)
=======
>>>>>>> 504b2750
            ->shouldReceive('flush')
            ->andReturn(RD_KAFKA_RESP_ERR__FAIL)
            ->times(10)
            ->getMock();

        $this->app->bind(Producer::class, function () use ($mockedProducer) {
            return $mockedProducer;
        });

        Kafka::publishOn('default')
            ->onTopic('test')
            ->withBodyKey('foo', 'bar')->send();
    }

    public function testItCanConnectToACluster()
    {
        $mockedProducerTopic = m::mock(ProducerTopic::class)
            ->shouldReceive('producev')->once()
            ->andReturn(m::self())
            ->getMock();

        $mockedProducer = m::mock(Producer::class)
            ->shouldReceive('newTopic')
            ->andReturn($mockedProducerTopic)
            ->shouldReceive('poll')
            ->andReturn(1)
            ->shouldReceive('flush')
            ->andReturn(RD_KAFKA_RESP_ERR_NO_ERROR)
            ->getMock();

        $this->app->bind(Producer::class, function () use ($mockedProducer) {
            return $mockedProducer;
        });

        Kafka::publishOn('default')
            ->onTopic('test')
            ->withBodyKey('foo', 'bar')
            ->send();
    }

    public function testItThrowInvalidArgumentExceptionIfClusterIsNotDefined()
    {
        $this->expectException(InvalidArgumentException::class);

        $this->expectExceptionMessage("Cluster [undefined] is not defined.");

        Kafka::publishOn('undefined')
            ->withBodyKey('foo', 'bar')
            ->send();
    }
}<|MERGE_RESOLUTION|>--- conflicted
+++ resolved
@@ -28,10 +28,6 @@
             ->shouldReceive('newTopic')
             ->andReturn($mockedProducerTopic)
             ->shouldReceive('poll')
-<<<<<<< HEAD
-            ->andReturn(1)
-=======
->>>>>>> 504b2750
             ->shouldReceive('flush')
             ->andReturn(RD_KAFKA_RESP_ERR_NO_ERROR)
             ->getMock();
@@ -65,10 +61,6 @@
             ->shouldReceive('newTopic')
             ->andReturn($mockedProducerTopic)
             ->shouldReceive('poll')
-<<<<<<< HEAD
-            ->andReturn(1)
-=======
->>>>>>> 504b2750
             ->shouldReceive('flush')
             ->andReturn(RD_KAFKA_RESP_ERR_NO_ERROR)
             ->getMock();
@@ -138,10 +130,6 @@
             ->shouldReceive('newTopic')
             ->andReturn($mockedProducerTopic)
             ->shouldReceive('poll')
-<<<<<<< HEAD
-            ->andReturn(1)
-=======
->>>>>>> 504b2750
             ->shouldReceive('flush')
             ->andReturn(RD_KAFKA_RESP_ERR_NO_ERROR)
             ->getMock();
@@ -190,10 +178,6 @@
             ->shouldReceive('newTopic')
             ->andReturn($mockedProducerTopic)
             ->shouldReceive('poll')
-<<<<<<< HEAD
-            ->andReturn(1)
-=======
->>>>>>> 504b2750
             ->shouldReceive('flush')
             ->andReturn(RD_KAFKA_RESP_ERR_NO_ERROR)
             ->getMock();
@@ -288,10 +272,6 @@
             ->shouldReceive('newTopic')
             ->andReturn($mockedProducerTopic)
             ->shouldReceive('poll')
-<<<<<<< HEAD
-            ->andReturn(1)
-=======
->>>>>>> 504b2750
             ->shouldReceive('flush')
             ->andReturn(RD_KAFKA_RESP_ERR__FAIL)
             ->times(10)
